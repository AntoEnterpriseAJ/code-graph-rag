from __future__ import annotations

from typing import Literal

from dotenv import load_dotenv
from pydantic import AnyHttpUrl, model_validator
from pydantic_settings import BaseSettings, SettingsConfigDict

load_dotenv()

class AppConfig(BaseSettings):
    """
    Application Configuration using Pydantic for robust validation and type-safety.
    All settings are loaded from environment variables or a .env file.
    """

    model_config = SettingsConfigDict(
        env_file=".env",
        env_file_encoding="utf-8",
        case_sensitive=False,
    )

    MEMGRAPH_HOST: str = "localhost"
    MEMGRAPH_PORT: int = 7687
    MEMGRAPH_HTTP_PORT: int = 7444
    LAB_PORT: int = 3000

    LLM_PROVIDER: Literal["gemini", "local", "openai"] = "gemini"
    GEMINI_PROVIDER: Literal["gla", "vertex"] = "gla"

    GEMINI_MODEL_ID: str = "gemini-2.5-pro"  # DO NOT CHANGE THIS
    GEMINI_VISION_MODEL_ID: str = "gemini-2.5-flash"  # DO NOT CHANGE THIS
    MODEL_CYPHER_ID: str = "gemini-2.5-flash-lite-preview-06-17"  # DO NOT CHANGE THIS
    GEMINI_API_KEY: str | None = None
    GEMINI_THINKING_BUDGET: int | None = None

    GCP_PROJECT_ID: str | None = None
    GCP_REGION: str = "us-central1"
    GCP_SERVICE_ACCOUNT_FILE: str | None = None

    LOCAL_MODEL_ENDPOINT: AnyHttpUrl = AnyHttpUrl("http://localhost:11434/v1")
    LOCAL_ORCHESTRATOR_MODEL_ID: str = "llama3"
    LOCAL_CYPHER_MODEL_ID: str = "llama3"
    LOCAL_MODEL_API_KEY: str = "ollama"

    OPENAI_API_KEY: str | None = None
    OPENAI_ORCHESTRATOR_MODEL_ID: str = "gpt-4o-mini"
    OPENAI_CYPHER_MODEL_ID: str = "gpt-4o-mini"

    TARGET_REPO_PATH: str = "."
    SHELL_COMMAND_TIMEOUT: int = 30

    def validate_for_usage(self) -> None:
        """Validate that required API keys and project IDs are set based on the provider."""
        if self.LLM_PROVIDER == "gemini":
            if self.GEMINI_PROVIDER == "gla" and not self.GEMINI_API_KEY:
                raise ValueError(
                    "Configuration Error: GEMINI_API_KEY is required when GEMINI_PROVIDER is 'gla'."
                )
            if self.GEMINI_PROVIDER == "vertex" and not self.GCP_PROJECT_ID:
                raise ValueError(
                    "Configuration Error: GCP_PROJECT_ID is required when GEMINI_PROVIDER is 'vertex'."
                )
<<<<<<< HEAD
        elif self.LLM_PROVIDER == "openai":
            if not self.OPENAI_API_KEY:
                raise ValueError(
                    "Configuration Error: OPENAI_API_KEY is required when LLM_PROVIDER is 'openai'."
                )
        return self
=======
>>>>>>> 0283de93

    @property
    def active_orchestrator_model(self) -> str:
        """Determines the active orchestrator model ID."""
        if self.LLM_PROVIDER == "gemini":
            return self.GEMINI_MODEL_ID
        elif self.LLM_PROVIDER == "openai":
            return self.OPENAI_ORCHESTRATOR_MODEL_ID
        return self.LOCAL_ORCHESTRATOR_MODEL_ID

    @property
    def active_cypher_model_info(self) -> tuple[str, str | None]:
        """Determines the active cypher provider and model ID."""
        if self.MODEL_CYPHER_ID and self.MODEL_CYPHER_ID.startswith("gemini-"):
            return "gemini", self.MODEL_CYPHER_ID
        elif self.OPENAI_CYPHER_MODEL_ID and (self.OPENAI_CYPHER_MODEL_ID.startswith("gpt-") or self.OPENAI_CYPHER_MODEL_ID.startswith("o1-")):
            return "openai", self.OPENAI_CYPHER_MODEL_ID
        elif self.LOCAL_CYPHER_MODEL_ID:
            return "local", self.LOCAL_CYPHER_MODEL_ID
        # Fallback to provider-based detection
        if self.LLM_PROVIDER == "gemini":
            return "gemini", self.MODEL_CYPHER_ID
        elif self.LLM_PROVIDER == "openai":
            return "openai", self.OPENAI_CYPHER_MODEL_ID
        return "local", self.LOCAL_CYPHER_MODEL_ID
    
settings = AppConfig()<|MERGE_RESOLUTION|>--- conflicted
+++ resolved
@@ -7,6 +7,7 @@
 from pydantic_settings import BaseSettings, SettingsConfigDict
 
 load_dotenv()
+
 
 class AppConfig(BaseSettings):
     """
@@ -61,15 +62,12 @@
                 raise ValueError(
                     "Configuration Error: GCP_PROJECT_ID is required when GEMINI_PROVIDER is 'vertex'."
                 )
-<<<<<<< HEAD
         elif self.LLM_PROVIDER == "openai":
             if not self.OPENAI_API_KEY:
                 raise ValueError(
                     "Configuration Error: OPENAI_API_KEY is required when LLM_PROVIDER is 'openai'."
                 )
         return self
-=======
->>>>>>> 0283de93
 
     @property
     def active_orchestrator_model(self) -> str:
@@ -85,7 +83,10 @@
         """Determines the active cypher provider and model ID."""
         if self.MODEL_CYPHER_ID and self.MODEL_CYPHER_ID.startswith("gemini-"):
             return "gemini", self.MODEL_CYPHER_ID
-        elif self.OPENAI_CYPHER_MODEL_ID and (self.OPENAI_CYPHER_MODEL_ID.startswith("gpt-") or self.OPENAI_CYPHER_MODEL_ID.startswith("o1-")):
+        elif self.OPENAI_CYPHER_MODEL_ID and (
+            self.OPENAI_CYPHER_MODEL_ID.startswith("gpt-")
+            or self.OPENAI_CYPHER_MODEL_ID.startswith("o1-")
+        ):
             return "openai", self.OPENAI_CYPHER_MODEL_ID
         elif self.LOCAL_CYPHER_MODEL_ID:
             return "local", self.LOCAL_CYPHER_MODEL_ID
@@ -95,5 +96,6 @@
         elif self.LLM_PROVIDER == "openai":
             return "openai", self.OPENAI_CYPHER_MODEL_ID
         return "local", self.LOCAL_CYPHER_MODEL_ID
-    
+
+
 settings = AppConfig()